--- conflicted
+++ resolved
@@ -2605,13 +2605,8 @@
 		return find_worker_by_files(q, t);
 	case WORK_QUEUE_SCHEDULE_TIME:
 		return find_worker_by_time(q, t);
-<<<<<<< HEAD
-=======
-	case WORK_QUEUE_SCHEDULE_RAND:
-		return find_worker_by_random(q, t);
 	case WORK_QUEUE_SCHEDULE_WORST:
 		return find_worker_by_worst_fit(q, t);
->>>>>>> 6cf79495
 	case WORK_QUEUE_SCHEDULE_FCFS:
 		return find_worker_by_fcfs(q, t);
 	case WORK_QUEUE_SCHEDULE_RAND:
