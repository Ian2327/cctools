--- conflicted
+++ resolved
@@ -182,10 +182,6 @@
 };
 
 struct work_queue_worker {
-<<<<<<< HEAD
-	int state;
-=======
->>>>>>> 4785f5b1
 	char *hostname;
 	char *os;
 	char *arch;
@@ -506,12 +502,8 @@
 
 	hash_table_remove(q->worker_table, w->hashkey);
 	
-<<<<<<< HEAD
-	change_worker_state(q, w, WORKER_STATE_NONE);
-=======
 	track_worker_state(q, old_state, WORKER_STATE_NONE);
 	
->>>>>>> 4785f5b1
 	if(w->link)
 		link_close(w->link);
 
@@ -571,10 +563,6 @@
 	w->os = strdup("unknown");
 	w->arch = strdup("unknown");
 	w->version = strdup("unknown");
-<<<<<<< HEAD
-	w->state = WORKER_STATE_NONE;
-=======
->>>>>>> 4785f5b1
 	w->link = link;
 	w->current_files = hash_table_create(0, 0);
 	w->current_tasks = itable_create(0);
@@ -1005,17 +993,9 @@
 	w->arch     = strdup(items[2]);
 	w->version  = strdup(items[3]);
 
-<<<<<<< HEAD
-	if(w->state == WORKER_STATE_INIT) {
-		change_worker_state(q, w, WORKER_STATE_READY);
-		q->total_workers_connected++;
-		debug(D_WQ, "%s (%s) running CCTools version %s on %s (operating system) with architecture %s is ready", w->hostname, w->addrport, w->version, w->os, w->arch);
-	}
-=======
 	track_worker_state(q, WORKER_STATE_INIT, WORKER_STATE_READY);
 	q->total_workers_connected++;
 	debug(D_WQ, "%s (%s) running CCTools version %s on %s (operating system) with architecture %s is ready", w->hostname, w->addrport, w->version, w->os, w->arch);
->>>>>>> 4785f5b1
 	
 	if(strcmp(CCTOOLS_VERSION, w->version)) {
 		debug(D_DEBUG, "Warning: potential worker version mismatch: worker %s (%s) is version %s, and master is version %s", w->hostname, w->addrport, w->version, CCTOOLS_VERSION);
@@ -1101,11 +1081,8 @@
 	itable_remove(q->running_tasks, taskid);
 	itable_insert(q->finished_tasks, taskid, (void*)t);
 
-<<<<<<< HEAD
-=======
 	int old_state = get_worker_state(w);
 
->>>>>>> 4785f5b1
 	w->cores_allocated -= t->cores;
 	w->memory_allocated -= t->memory;
 	w->disk_allocated -= t->disk;
@@ -1113,15 +1090,9 @@
 	w->finished_tasks++;
 
 	if(!w->cores_allocated) {
-<<<<<<< HEAD
-		change_worker_state(q, w, WORKER_STATE_READY);
-	} else if(w->cores_allocated < w->resources->cores.total ) {
-		change_worker_state(q, w, WORKER_STATE_BUSY);
-=======
 		track_worker_state(q, old_state, WORKER_STATE_READY);
 	} else if(w->cores_allocated < w->resources->cores.total ) {
 		track_worker_state(q, old_state, WORKER_STATE_BUSY);
->>>>>>> 4785f5b1
 	} else {
 		track_worker_state(q, old_state, WORKER_STATE_FULL);
 	}
@@ -1306,10 +1277,7 @@
 {
 	char category[WORK_QUEUE_LINE_MAX];
 	struct work_queue_resource r;
-<<<<<<< HEAD
-=======
 	int old_state = get_worker_state(w);
->>>>>>> 4785f5b1
 	
 	if(sscanf(line, "resource %s %d %d %d %d", category, &r.inuse,&r.total,&r.smallest,&r.largest)==5) {
 
@@ -1321,14 +1289,6 @@
 			w->resources->disk = r;
 		}
 
-<<<<<<< HEAD
-		if(w->resources->cores.total > w->cores_allocated) {
-			change_worker_state(q, w, w->cores_allocated?WORKER_STATE_BUSY:WORKER_STATE_READY);
-		} else {
-			change_worker_state(q, w, WORKER_STATE_FULL);
-		}
-
-=======
 		if(w->cores_allocated) {
 			if(w->resources->cores.total > w->cores_allocated) {
 				track_worker_state(q, old_state, w->cores_allocated?WORKER_STATE_BUSY:WORKER_STATE_READY);
@@ -1336,7 +1296,6 @@
 				track_worker_state(q, old_state, WORKER_STATE_FULL);
 			}
 		}
->>>>>>> 4785f5b1
 	}
 
 	return 0;
@@ -1696,12 +1655,8 @@
 		list_first_item(t->input_files);
 		while((tf = list_next_item(t->input_files))) {
 			if(tf->type == WORK_QUEUE_BUFFER) {
-<<<<<<< HEAD
+				char remote_name[WORK_QUEUE_LINE_MAX];
 				timestamp_t effective_stoptime = 0;
-=======
-				char remote_name[WORK_QUEUE_LINE_MAX];
-				time_t effective_stoptime = 0;
->>>>>>> 4785f5b1
 				debug(D_WQ, "%s (%s) needs literal as %s", w->hostname, w->addrport, tf->remote_name);
 				fl = tf->length;
 
@@ -2136,13 +2091,8 @@
 	w->disk_allocated   += t->disk;
 
 	if(start_one_task(q, w, t)) {
-<<<<<<< HEAD
-		if(w->resources->cores.total <= w->cores_allocated) {
-			change_worker_state(q, w, WORKER_STATE_FULL);
-=======
 		if(w->cores_allocated < w->resources->cores.total) {
 			track_worker_state(q, old_state, WORKER_STATE_BUSY);
->>>>>>> 4785f5b1
 		} else {
 			track_worker_state(q, old_state, WORKER_STATE_FULL);
 		}
@@ -2309,23 +2259,13 @@
 		//Delete all output files since they are not needed as the task was aborted.
 		delete_worker_files(w, t->output_files, 0);
 		
-<<<<<<< HEAD
-		change_worker_state(q, w, w->cores_allocated?WORKER_STATE_BUSY:WORKER_STATE_READY);
-		itable_remove(w->current_tasks, t->taskid);
-
 		w->cores_allocated -= t->cores;
 		w->memory_allocated -= t->memory;
 		w->disk_allocated -= t->disk;
 
-=======
-		w->cores_allocated -= t->cores;
-		w->memory_allocated -= t->memory;
-		w->disk_allocated -= t->disk;
-
 		track_worker_state(q, old_state, w->cores_allocated?WORKER_STATE_BUSY:WORKER_STATE_READY);
 		itable_remove(w->current_tasks, t->taskid);
 
->>>>>>> 4785f5b1
 		return 1;
 	}
 	
@@ -3226,18 +3166,8 @@
 
 	hash_table_firstkey(q->worker_table);
 	while(hash_table_nextkey(q->worker_table,&key,(void**)&w)) {
-<<<<<<< HEAD
-		if(w->async_tasks) {
-			send_worker_msg(w, "reset\n", time(0)+short_timeout);
-			cleanup_worker(q, w);
-			change_worker_state(q, w, WORKER_STATE_READY);
-		} else {
-			release_worker(q, w);
-		}
-=======
 		send_worker_msg(w, "reset\n", time(0)+short_timeout);
 		cleanup_worker(q, w);
->>>>>>> 4785f5b1
 	}
 	
 	if(flags & WORK_QUEUE_RESET_KEEP_TASKS) {
