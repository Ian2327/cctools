/*
Copyright (C) 2003-2004 Douglas Thain and the University of Wisconsin
Copyright (C) 2005- The University of Notre Dame
This software is distributed under the GNU General Public License.
See the file COPYING for details.
*/

#include "copy_stream.h"
#include "full_io.h"
#include "create_dir.h"
#include "path.h"

#include <unistd.h>
#include <sys/fcntl.h>
#include <sys/stat.h>
#include <sys/types.h>

#include <errno.h>
#include <limits.h>
#include <signal.h>
#include <stdint.h>
#include <stdio.h>
#include <stdlib.h>
#include <string.h>

#define COPY_BUFFER_SIZE (1<<16)

int64_t copy_fd_to_stream(int fd, FILE *output)
{
	int64_t total = 0;

	while(1) {
		char buffer[COPY_BUFFER_SIZE];

		int64_t actual_read = full_read(fd, buffer, sizeof(buffer));
		if(actual_read <= 0) {
			if(total == 0)
				return -1;
			else
				break;
		}

		int64_t actual_write = full_fwrite(output, buffer, actual_read);
		if(actual_write == -1) {
			if(total == 0)
				return -1;
			else
				break;
		}

		total += actual_write;
	}

	return total;
}

int64_t copy_fd_to_fd(int in, int out)
{
	int64_t total = 0;

	while(1) {
		char buffer[COPY_BUFFER_SIZE];

		int64_t actual_read = full_read(in, buffer, COPY_BUFFER_SIZE);
		if(actual_read <= 0) {
			if (total == 0)
				return -1;
			else
				break;
		}

		int64_t actual_write = full_write(out, buffer, actual_read);
		if(actual_write == -1) {
			if (total == 0)
				return -1;
			else
				break;
		}

		total += actual_write;
	}

	return total;
}

int64_t copy_file_to_file(const char *input, const char *output)
{
	int in = open(input, O_RDONLY);
	if (in == -1)
		return -1;

	struct stat info;
	if (fstat(in, &info) == -1) {
		close(in);
		return -1;
	}

	int out = open(output, O_WRONLY|O_CREAT|O_TRUNC, info.st_mode);
	if (out == -1 && errno == ENOTDIR) {
		char dir[PATH_MAX];
		path_dirname(output, dir);
		if (create_dir(dir, S_IRWXU)) {
			out = open(output, O_WRONLY|O_CREAT|O_TRUNC, info.st_mode);
		}
	}
	if (out == -1) {
		close(in);
		return -1;
	}

	int64_t total = copy_fd_to_fd(in, out);

	close(in);
	close(out);

	return total;
}

int64_t copy_file_to_buffer(const char *filename, char **buffer, size_t *len)
{
	size_t _len;
	if (len == NULL)
		len = &_len;

	int fd = open(filename, O_RDONLY);
	if (fd == -1)
		return -1;

	struct stat info;
	if (fstat(fd, &info) == -1) {
		close(fd);
		return -1;
	}

	*len = info.st_size;
	*buffer = malloc(*len+1);
	if (*buffer == NULL) {
		close(fd);
		return -1;
	}
	memset(*buffer, 0, *len+1);

	int64_t total = full_read(fd, *buffer, *len);
	if (total == -1) {
		free(*buffer);
	}

	close(fd);

	return total;
}

int64_t copy_stream_to_stream(FILE *input, FILE *output)
{
	int64_t total = 0;

	while(1) {
		char buffer[COPY_BUFFER_SIZE];

		int64_t actual_read = full_fread(input, buffer, COPY_BUFFER_SIZE);
		if(actual_read <= 0) {
			if (total == 0)
				return -1;
			else
				break;
		}

		int64_t actual_write = full_fwrite(output, buffer, actual_read);
		if(actual_write == -1) {
			if (total == 0)
				return -1;
			else
				break;
		}

		total += actual_write;
	}

	return total;
}

int64_t copy_stream_to_buffer(FILE *input, char **buffer, size_t *len)
{
	size_t _len;
	if (len == NULL)
		len = &_len;

	int64_t total = 0;
	buffer_t B;
	buffer_init(&B);

<<<<<<< HEAD
	in  = fopen(input, "r");
	if(!in)
		return -1;

	char out_dir[COPY_BUFFER_SIZE];
	path_dirname(output, out_dir);
	create_dir(out_dir, st.st_mode);
=======
	while(1) {
		char buffer[COPY_BUFFER_SIZE];
>>>>>>> 7e9bdda2

		int64_t actual_read = full_fread(input, buffer, COPY_BUFFER_SIZE);
		if(actual_read <= 0) {
			if (total == 0)
				return -1;
			else
				break;
		}

		if (buffer_putlstring(&B, buffer, actual_read) == -1) {
			buffer_free(&B);
			return -1;
		}

<<<<<<< HEAD
	fclose(in);
	fclose(out);

	chmod(output, st.st_mode);
	return count;
}
=======
		total += actual_read;
	}
>>>>>>> 7e9bdda2

	buffer_tostring(&B, len);
	*buffer = malloc(*len);
	if (*buffer == NULL) {
		buffer_free(&B);
		return -1;
	}
	memcpy(*buffer, buffer_tostring(&B, NULL), *len);
	buffer_free(&B);

	return total;
}

int64_t copy_stream_to_fd(FILE *input, int fd)
{
	int64_t total = 0;

	while(1) {
		char buffer[COPY_BUFFER_SIZE];

		int64_t actual_read = full_fread(input, buffer, COPY_BUFFER_SIZE);
		if(actual_read <= 0) {
			if (total == 0)
				return -1;
			else
				break;
		}

		int64_t actual_write = full_write(fd, buffer, actual_read);
		if(actual_write == -1) {
			if (total == 0)
				return -1;
			else
				break;
		}

		total += actual_write;
	}

	return total;
}

/* vim: set noexpandtab tabstop=4: */<|MERGE_RESOLUTION|>--- conflicted
+++ resolved
@@ -189,18 +189,8 @@
 	buffer_t B;
 	buffer_init(&B);
 
-<<<<<<< HEAD
-	in  = fopen(input, "r");
-	if(!in)
-		return -1;
-
-	char out_dir[COPY_BUFFER_SIZE];
-	path_dirname(output, out_dir);
-	create_dir(out_dir, st.st_mode);
-=======
-	while(1) {
-		char buffer[COPY_BUFFER_SIZE];
->>>>>>> 7e9bdda2
+	while(1) {
+		char buffer[COPY_BUFFER_SIZE];
 
 		int64_t actual_read = full_fread(input, buffer, COPY_BUFFER_SIZE);
 		if(actual_read <= 0) {
@@ -215,17 +205,8 @@
 			return -1;
 		}
 
-<<<<<<< HEAD
-	fclose(in);
-	fclose(out);
-
-	chmod(output, st.st_mode);
-	return count;
-}
-=======
 		total += actual_read;
 	}
->>>>>>> 7e9bdda2
 
 	buffer_tostring(&B, len);
 	*buffer = malloc(*len);
