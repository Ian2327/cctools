#!/usr/bin/env python

# Copyright (C) 2022- The University of Notre Dame
# This software is distributed under the GNU General Public License.
# See the file COPYING for details.

# This example shows some of the data handling features of taskvine.
# It performs a BLAST search of the "Landmark" model organism database.
# It works by constructing tasks that download the blast executable
# and landmark database from NCBI, and then performs a short query.

# Each task in the workflow performs a query of the database using
# 16 (random) query strings generated at the manager.
# Both the downloads are automatically unpacked, cached, and shared
# with all the same tasks on the worker.

import taskvine as vine
import sys
import random

# Permitted letters in an amino acid sequence
amino_letters="ACGTUiRYKMSWBDHVN"

# Number of characters in each query
query_length = 128

# Number of queries in each task.
query_count = 16

# Number of tasks to generate
task_count = 1000

# Create a query string consisting of
# {query_count} sequences of {query_length} characters.

def make_query_text():
    return "".join(
        ">query\n"+"".join(
            random.choice(amino_letters)
            for x in range(query_length))+"\n"
        for y in range(query_count)
        )

if __name__ == "__main__":
    m = vine.Manager()
    print(f"TaskVine listening on {m.port}")

    print(f"Declaring files...")

    blast_url = m.declare_url("https://ftp.ncbi.nlm.nih.gov/blast/executables/blast+/LATEST/ncbi-blast-2.13.0+-x64-linux.tar.gz")
    blast = m.declare_untar(blast_url)

    landmark_url = m.declare_url("https://ftp.ncbi.nlm.nih.gov/blast/db/landmark.tar.gz")
    landmark = m.declare_untar(landmark_url)

<<<<<<< HEAD
    for i in range(10):
        t = vine.Task(
            command = "blastdir/ncbi-blast-2.13.0+/bin/blastp -db landmark -query query.file",
            inputs = {query : "query.file", blast : "blastdir", landmark : "landmark"},
            env = {"BLASTDB" : "landmark"}
        )
=======
    m.enable_peer_transfers()
    
    print(f"Declaring tasks...")

    for i in range(task_count):
        query = m.declare_buffer(make_query_text())

        t = vine.Task("blastdir/ncbi-blast-2.13.0+/bin/blastp -db landmark -query query.file")

        t.add_input(query, "query.file", cache=False )
        t.add_input(blast, "blastdir", cache=True )

        t.add_input(landmark, "landmark", cache=True )
        t.set_env_var("BLASTDB", value="landmark")
        t.set_cores(1)
>>>>>>> c66c38ec

        task_id = m.submit(t)
        print(f"submitted task {t.id}: {t.command}")

    print("waiting for tasks to complete...")
    while not m.empty():
        t = m.wait(5)
        if t:
            if t.successful():
                print(f"task {t.id} result: {t.std_output}")
            elif t.completed():
                print(f"task {t.id} completed with an executin error, exit code {t.exit_code}")
            else:
                print(f"task {t.id} failed with status {t.result_string}")

    print("all tasks complete!")<|MERGE_RESOLUTION|>--- conflicted
+++ resolved
@@ -53,14 +53,6 @@
     landmark_url = m.declare_url("https://ftp.ncbi.nlm.nih.gov/blast/db/landmark.tar.gz")
     landmark = m.declare_untar(landmark_url)
 
-<<<<<<< HEAD
-    for i in range(10):
-        t = vine.Task(
-            command = "blastdir/ncbi-blast-2.13.0+/bin/blastp -db landmark -query query.file",
-            inputs = {query : "query.file", blast : "blastdir", landmark : "landmark"},
-            env = {"BLASTDB" : "landmark"}
-        )
-=======
     m.enable_peer_transfers()
     
     print(f"Declaring tasks...")
@@ -68,15 +60,16 @@
     for i in range(task_count):
         query = m.declare_buffer(make_query_text())
 
-        t = vine.Task("blastdir/ncbi-blast-2.13.0+/bin/blastp -db landmark -query query.file")
-
-        t.add_input(query, "query.file", cache=False )
-        t.add_input(blast, "blastdir", cache=True )
-
-        t.add_input(landmark, "landmark", cache=True )
-        t.set_env_var("BLASTDB", value="landmark")
-        t.set_cores(1)
->>>>>>> c66c38ec
+       t = vine.Task(
+            command = "blastdir/ncbi-blast-2.13.0+/bin/blastp -db landmark -query query.file",
+            inputs = {
+              query : {"remote_name" : query.file", "cache" : False},
+              blast : {"remote_name" : "blastdir", "cache" : True},
+              landmark : {"remote_name" : "landmark", "cache" : True}
+            },
+            env = {"BLASTDB" : "landmark"},
+            cores = 1
+        )
 
         task_id = m.submit(t)
         print(f"submitted task {t.id}: {t.command}")
