/*
Copyright (C) 2014- The University of Notre Dame
This software is distributed under the GNU General Public License.
See the file COPYING for details.
*/

#include "work_queue_catalog.h"
#include "cctools.h"
#include "batch_job.h"
#include "hash_table.h"
#include "copy_stream.h"
#include "debug.h"
#include "domain_name_cache.h"
#include "envtools.h"
#include "stringtools.h"
#include "xxmalloc.h"
#include "itable.h"
#include "create_dir.h"
#include "delete_dir.h"
#include "macros.h"
#include "catalog_query.h"
#include "link.h"
#include "list.h"
#include "get_line.h"
#include "getopt.h"
#include "path.h"
#include "buffer.h"
#include "rmsummary.h"

#include "jx.h"
#include "jx_parse.h"
#include "jx_print.h"
#include "jx_table.h"

#include <errno.h>
#include <limits.h>
#include <stdio.h>
#include <stdlib.h>
#include <string.h>

#include <math.h>
#include <sys/stat.h>
#include <sys/types.h>
#include <sys/time.h>
#include <unistd.h>
#include <signal.h>

#define CCTOOLS_RUNOS_PATH "/afs/crc.nd.edu/group/ccl/software/runos/runos.py"

typedef enum {
	FORMAT_TABLE,
	FORMAT_LONG
} format_t;

static struct jx_table queue_headers[] = {
{"project",       "PROJECT", JX_TABLE_MODE_PLAIN, JX_TABLE_ALIGN_LEFT, -18},
{"name",          "HOST",    JX_TABLE_MODE_PLAIN, JX_TABLE_ALIGN_LEFT, -21},
{"port",          "PORT",    JX_TABLE_MODE_PLAIN, JX_TABLE_ALIGN_RIGHT, 5},
{"tasks_waiting", "WAITING", JX_TABLE_MODE_PLAIN, JX_TABLE_ALIGN_RIGHT, 7},
{"tasks_running", "RUNNING", JX_TABLE_MODE_PLAIN, JX_TABLE_ALIGN_RIGHT, 7},
{"tasks_complete","COMPLETE",JX_TABLE_MODE_PLAIN, JX_TABLE_ALIGN_RIGHT, 8},
{"workers",       "WORKERS", JX_TABLE_MODE_PLAIN, JX_TABLE_ALIGN_RIGHT, 7},
{NULL,NULL,0,0,0}
};

static int work_queue_status_timeout = 30;

static const char *catalog_host = 0;

static int factory_period = 30; // in seconds

static int workers_min = 5;
static int workers_max = 100;
static int workers_per_cycle = 5; // same as workers_min

static int tasks_per_worker = -1;
static int autosize = 0;
static int worker_timeout = 300;
static int consider_capacity = 0;

static char *project_regex = 0;
static char *submission_regex = 0;
static char *foremen_regex = 0;

char *master_host = 0;
int master_port = 0;
int using_catalog = 0;

static char *extra_worker_args=0;
static const char *resource_args=0;
static int abort_flag = 0;
static const char *scratch_dir = 0;
static const char *password_file = 0;
static char *config_file = 0;
static char *amazon_config = NULL;
static char *condor_requirements = NULL;
static char *batch_submit_options = NULL;

static char *wrapper_command = 0;
static char *wrapper_input = 0;
static char *worker_command = 0;

static char *runos_os = 0;

/* -1 means 'not specified' */
static struct rmsummary *resources = NULL;

static int64_t factory_timeout = 0;

struct batch_queue *queue = 0;

//Environment variables to pass along in batch_job_submit
struct jx *batch_env = NULL;

//0 means the container image does not container work_queue_worker binary
int k8s_worker_image = 0;
/*
In a signal handler, only a limited number of functions are safe to
invoke, so we construct a string and emit it with a low-level write.
*/

static void handle_abort( int sig )
{
	const char *msg = "received abort signal, shutting down workers...\n";
	write(1,msg,strlen(msg));
	abort_flag = 1;
}

static void ignore_signal( int sig )
{
}

int master_workers_capacity(struct jx *j) {
	int capacity_tasks   = jx_lookup_integer(j, "capacity_tasks");
	int capacity_cores   = jx_lookup_integer(j, "capacity_cores");
	int capacity_memory  = jx_lookup_integer(j, "capacity_memory");
	int capacity_disk    = jx_lookup_integer(j, "capacity_disk");

	const int cores = resources->cores;
	const int memory = resources->memory;
	const int disk = resources->disk;

	// first, assume one task per worker
	int capacity = capacity_tasks;

	// then, enforce tasks per worker
	if(tasks_per_worker > 0) {
		capacity = DIV_INT_ROUND_UP(capacity, tasks_per_worker);
	}

	// then, enforce capacity per resource
	if(cores > 0 && capacity_cores > 0) {
		capacity = MIN(capacity, DIV_INT_ROUND_UP(capacity_cores, cores));
	}

	if(memory > 0 && capacity_memory > 0) {
		capacity = MIN(capacity, DIV_INT_ROUND_UP(capacity_memory, memory));
	}

	if(disk > 0 && capacity_disk > 0) {
		capacity = MIN(capacity, DIV_INT_ROUND_UP(capacity_disk, disk));
	}

	return capacity;
}

int master_workers_needed_by_resource(struct jx *j) {
	int tasks_total_cores  = jx_lookup_integer(j, "tasks_total_cores");
	int tasks_total_memory = jx_lookup_integer(j, "tasks_total_memory");
	int tasks_total_disk   = jx_lookup_integer(j, "tasks_total_disk");

	const int cores = resources->cores;
	const int memory = resources->memory;
	const int disk = resources->disk;

	int needed = 0;

	if(cores  > 0  && tasks_total_cores > 0) {
		needed = MAX(needed, DIV_INT_ROUND_UP(tasks_total_cores, cores));
	}

	if(memory > 0  && tasks_total_memory > 0) {
		needed = MAX(needed, DIV_INT_ROUND_UP(tasks_total_memory, memory));
	}

	if(disk > 0  && tasks_total_disk > 0) {
		needed = MAX(needed, DIV_INT_ROUND_UP(tasks_total_disk, disk));
	}

	return needed;
}

struct list* do_direct_query( const char *master_host, int master_port )
{
	const char * query_string = "queue";

	struct link *l;

	char master_addr[LINK_ADDRESS_MAX];

	time_t stoptime = time(0) + work_queue_status_timeout;

	if(!domain_name_cache_lookup(master_host,master_addr)) {
		fprintf(stderr,"couldn't find address of %s\n",master_host);
		return 0;
	}

	l = link_connect(master_addr,master_port,stoptime);
	if(!l) {
		fprintf(stderr,"couldn't connect to %s port %d: %s\n",master_host,master_port,strerror(errno));
		return 0;
	}

	link_putfstring(l,"%s_status\n",stoptime,query_string);

	struct jx *jarray = jx_parse_link(l,stoptime);
	link_close(l);

	if(!jarray || jarray->type!=JX_ARRAY || !jarray->u.items ) {
		fprintf(stderr,"couldn't read %s status from %s port %d\n",query_string,master_host,master_port);
		return 0;
	}

	struct jx *j = jarray->u.items->value;
	j->type = JX_OBJECT;
	
	struct list* master_list = list_create();
	list_push_head(master_list, j);
	return master_list;
}

/*
Count up the workers needed in a given list of masters, IGNORING how many
workers are actually connected.
*/

static int count_workers_needed( struct list *masters_list, int only_waiting )
{
	int needed_workers=0;
	int masters=0;
	struct jx *j;

	if(!masters_list) {
		return needed_workers;
	}

	list_first_item(masters_list);
	while((j=list_next_item(masters_list))) {

		const char *project =jx_lookup_string(j,"project");
		const char *host =   jx_lookup_string(j,"name");
		const int  port =    jx_lookup_integer(j,"port");
		const char *owner =  jx_lookup_string(j,"owner");
		const int tr =       jx_lookup_integer(j,"tasks_on_workers");
		const int tw =       jx_lookup_integer(j,"tasks_waiting");
		const int tl =       jx_lookup_integer(j,"tasks_left");

		int capacity_weighted = jx_lookup_integer(j, "capacity_weighted");
		int capacity = MIN(capacity_weighted, master_workers_capacity(j));
		int tasks = tr+tw+tl;

		// first assume one task per worker
		int need;
		if(only_waiting) {
			need = tw;
		} else {
			need = tasks;
		}

		// enforce many tasks per worker
		if(tasks_per_worker > 0) {
			need = DIV_INT_ROUND_UP(need, tasks_per_worker);
		}

		// consider if tasks declared resources...
		need = MAX(need, master_workers_needed_by_resource(j));

		if(consider_capacity && capacity > 0) {
			need = MIN(need, capacity);
		}

		debug(D_WQ,"%s %s:%d %s %d %d %d",project,host,port,owner,tasks,capacity,need);

		needed_workers += need;
		masters++;
	}

	return needed_workers;
}

static int count_workers_connected( struct list *masters_list )
{
	int connected_workers=0;
	struct jx *j;

	if(!masters_list) {
		return connected_workers;
	}

	list_first_item(masters_list);
	while((j=list_next_item(masters_list))) {
		const int workers = jx_lookup_integer(j,"workers");
		connected_workers += workers;
	}

	return connected_workers;
}


static void set_worker_resources_options( struct batch_queue *queue )
{
	buffer_t b;
	buffer_init(&b);

	if(batch_queue_get_type(queue) == BATCH_QUEUE_TYPE_CONDOR) {
		buffer_printf(&b, " --cores=$$([TARGET.Cpus]) --memory=$$([TARGET.Memory]) --disk=$$([TARGET.Disk/1024])");
	} else {
		if(resources->cores > -1) {
			buffer_printf(&b, " --cores=%" PRId64, resources->cores);
		}

		if(resources->memory > -1) {
			buffer_printf(&b, " --memory=%" PRId64, resources->memory);
		}

		if(resources->disk > -1) {
			buffer_printf(&b, " --disk=%" PRId64, resources->disk);
		}
	}

	resource_args = xxstrdup(buffer_tostring(&b));
	buffer_free(&b);
}

static int submit_worker( struct batch_queue *queue )
{
	char *cmd;
	const char *worker = runos_os ? "work_queue_worker" : "./work_queue_worker";

	if(using_catalog) {
		cmd = string_format(
		"%s -M %s -t %d -C '%s' -d all -o worker.log %s %s %s",
		worker,
		submission_regex,
		worker_timeout,
		catalog_host,
		password_file ? "-P pwfile" : "",
		resource_args ? resource_args : "",
		extra_worker_args ? extra_worker_args : ""
		);
	}
	else {
		if(k8s_worker_image) {
			worker = "work_queue_worker";
		} 
		cmd = string_format(
		"%s %s %d -t %d -C '%s' -d all -o worker.log %s %s %s",
		worker,
		master_host,
		master_port,
		worker_timeout,
		catalog_host,
		password_file ? "-P pwfile" : "",
		resource_args ? resource_args : "",
		extra_worker_args ? extra_worker_args : ""
		);
	}

	if(wrapper_command) {
		// Note that we don't use string_wrap_command here,
		// because the clever quoting interferes with the $$([Target.Memory]) substitution above.
		char *newcmd = string_format("%s %s",wrapper_command,cmd);
		free(cmd);
		cmd = newcmd;
	}
<<<<<<< HEAD
	
	char *files = NULL;	
	if(!k8s_worker_image) {
		files = string_format("work_queue_worker");
	} else {
		files = "";
	}
=======

	char *files=xxstrdup("");
>>>>>>> 79a01460

	if(password_file) {
		char *newfiles = string_format("%s,pwfile",files);
		free(files);
		files = newfiles;
	}

	if(wrapper_input) {
		char *newfiles = string_format("%s,%s",files,wrapper_input);
		free(files);
		files = newfiles;
	}
	
	if(runos_os){
		char* vc3_cmd = string_format("./vc3-builder --require cctools-statics -- %s",cmd);
		char* temp = string_format("python %s %s %s",CCTOOLS_RUNOS_PATH,runos_os,vc3_cmd);
		free(vc3_cmd);
		free(cmd);
		cmd = temp;
		temp = string_format("%s,%s",files,"vc3-builder");
		free(files);
		files = temp;
	}else{
		char* temp = string_format("%s,%s",files,worker);
		free(files);
		files=temp;
	}

	debug(D_WQ,"submitting worker: %s",cmd);

	return batch_job_submit(queue,cmd,files,"output.log",batch_env,resources);
}

static void update_blacklisted_workers( struct batch_queue *queue, struct list *masters_list ) {

	if(!masters_list || list_size(masters_list) < 1)
		return;

	buffer_t b;
	struct jx *j;

	buffer_init(&b);

	const char *sep = "";
	list_first_item(masters_list);
	while((j=list_next_item(masters_list))) {
		struct jx *blacklisted = jx_lookup(j,"workers_blacklisted");

		if(!blacklisted) {
			continue;
		}

		if(jx_istype(blacklisted, JX_STRING)) {
			buffer_printf(&b, "%s%s", sep, blacklisted->u.string_value);
			sep = " ";
		}

		if(jx_istype(blacklisted, JX_ARRAY)) {
			struct jx *item;
			for (void *i = NULL; (item = jx_iterate_array(blacklisted, &i));) {
				if(jx_istype(item, JX_STRING)) {
					buffer_printf(&b, "%s%s", sep, item->u.string_value);
					sep = " ";
				}
			}
		}
	}

	if(buffer_pos(&b) > 0) {
		batch_queue_set_option(queue, "workers-blacklisted", buffer_tostring(&b));
	} else {
		batch_queue_set_option(queue, "workers-blacklisted", NULL);
	}

	buffer_free(&b);
}

static int submit_workers( struct batch_queue *queue, struct itable *job_table, int count )
{
	int i;
	for(i=0;i<count;i++) {
		int jobid = submit_worker(queue);
		if(jobid>0) {
			debug(D_WQ,"worker job %d submitted",jobid);
			itable_insert(job_table,jobid,(void*)1);
		} else {
			break;
		}
	}
	return i;
}

void remove_all_workers( struct batch_queue *queue, struct itable *job_table )
{
	uint64_t jobid;
	void *value;

	debug(D_WQ,"removing all remaining worker jobs...");
	int count = itable_size(job_table);
	itable_firstkey(job_table);
	while(itable_nextkey(job_table,&jobid,&value)) {
		debug(D_WQ,"removing job %"PRId64,jobid);
		batch_job_remove(queue,jobid);
	}
	debug(D_WQ,"%d workers removed.",count);

}

void print_stats(struct jx *j) {
	struct timeval tv;
	struct tm *tm;
	gettimeofday(&tv, 0);
	tm = localtime(&tv.tv_sec);

	fprintf(stdout, "%04d/%02d/%02d %02d:%02d:%02d: "
			"|submitted: %" PRId64 " |needed: %" PRId64 " |waiting connection: %" PRId64 " |requested: %" PRId64 " \n",
			tm->tm_year + 1900, tm->tm_mon + 1, tm->tm_mday, tm->tm_hour, tm->tm_min, tm->tm_sec,
			jx_lookup_integer(j, "workers_submitted"),
			jx_lookup_integer(j, "workers_needed"),
			jx_lookup_integer(j, "workers_to_connect"),
			jx_lookup_integer(j, "workers_requested"));


	int columns = 80;
	char *column_str = getenv("COLUMNS");
	if(column_str) {
		columns = atoi(column_str);
		columns = columns < 1 ? 80 : columns;
	}

	jx_table_print_header(queue_headers,stdout,columns);

	struct jx *a = jx_lookup(j, "masters");
	if(a) {
		struct jx *m;
		for (void *i = NULL; (m = jx_iterate_array(a, &i));) {
			jx_table_print(queue_headers, m, stdout, columns);
		}
	}

	a = jx_lookup(j, "foremen");
	if(a) {
		struct jx *m;
		for (void *i = NULL; (m = jx_iterate_array(a, &i));) {
			jx_table_print(queue_headers, m, stdout, columns);
		}
	}

	fprintf(stdout, "\n");
	fflush(stdout);
}

struct jx *master_to_jx(struct jx *m) {

	struct jx *j = jx_object(NULL);

	jx_insert_string(j, "project", jx_lookup_string(m, "project"));

	if(using_catalog) {
		jx_insert_string(j, "name", jx_lookup_string(m, "name"));
	} else {
		jx_insert_string(j, "name", master_host);
	}

	jx_insert_integer(j, "port",           jx_lookup_integer(m, "port"));
	jx_insert_integer(j, "tasks_waiting",  jx_lookup_integer(m, "tasks_waiting"));
	jx_insert_integer(j, "tasks_running",  jx_lookup_integer(m, "tasks_running"));
	jx_insert_integer(j, "tasks_complete", jx_lookup_integer(m, "tasks_complete"));
	jx_insert_integer(j, "workers",        jx_lookup_integer(m, "workers"));

	return j;
}

struct jx *factory_to_jx(struct list *masters, struct list *foremen, int submitted, int needed, int requested, int connected) {

	struct jx *j= jx_object(NULL);
	jx_insert_string(j, "type", "wq_factory");

	if(using_catalog) {
		jx_insert_string(j, "project_regex",    project_regex);
		jx_insert_string(j, "submission_regex", submission_regex);
	}

	int to_connect = submitted - connected;

	needed     = needed     > 0 ? needed    : 0;
	requested  = requested  > 0 ? requested : 0;
	to_connect = to_connect > 0 ? to_connect : 0;


	jx_insert_integer(j, "workers_needed",     needed);
	jx_insert_integer(j, "workers_requested",  requested);
	jx_insert_integer(j, "workers_to_connect", to_connect);

	struct jx *ms = jx_array(NULL);
	if(masters && list_size(masters) > 0)
	{
		struct jx *m;
		list_first_item(masters);
		while((m = list_next_item(masters)))
		{
			jx_array_append(ms, master_to_jx(m));
		}
	}
	jx_insert(j, jx_string("masters"), ms);


	struct jx *fs = jx_array(NULL);
	if(foremen && list_size(foremen) > 0)
	{
		struct jx *f;
		list_first_item(foremen);
		while((f = list_next_item(foremen)))
		{
			jx_array_append(fs, master_to_jx(f));

		}
	}
	jx_insert(j, jx_string("foremen"), fs);

	return j;
}

void delete_projects_list(struct list *l)
{
	if(l) {
		struct jx *j;
		while((j=list_pop_head(l))) {
			jx_delete(j);
		}
		list_delete(l);
	}
}

#define assign_new_value(new_var, old_var, option, type_c, type_json, field) \
	type_c new_var = old_var;\
	{\
		struct jx *jv = jx_lookup(J,#option); \
		if(jv) {\
			if(jv->type==type_json) {\
				new_var = jv->u.field;\
			} else {\
				debug(D_NOTICE, #option " has not a valid value.");\
				error_found = 1;\
			}\
		}\
	}
int read_config_file(const char *config_file) {
	static time_t last_time_modified = 0;

	struct stat s;
	time_t new_time_modified;
	if(stat(config_file, &s) < 0) {
		debug(D_NOTICE, "Error reading file %s (%s)", config_file, strerror(errno));
		return 0;
	}

	new_time_modified = s.st_mtime;
	if(new_time_modified == last_time_modified) {
		return 1;
	}

	int error_found = 0;

	struct jx *J = jx_parse_file(config_file);

	if(!J || J->type!=JX_OBJECT) {
		debug(D_NOTICE, "Configuration file is not a valid json object: %s\n", config_file);
		return 0;
	}

	assign_new_value(new_workers_max, workers_max, max-workers, int, JX_INTEGER, integer_value)
	assign_new_value(new_workers_min, workers_min, min-workers, int, JX_INTEGER, integer_value)
	assign_new_value(new_workers_per_cycle, workers_per_cycle, workers-per-cycle, int, JX_INTEGER, integer_value)
	assign_new_value(new_consider_capacity, consider_capacity, capacity, int, JX_INTEGER, integer_value)
	assign_new_value(new_worker_timeout, worker_timeout, timeout, int, JX_INTEGER, integer_value)

	assign_new_value(new_num_cores_option, resources->cores, cores,    int, JX_INTEGER, integer_value)
	assign_new_value(new_num_disk_option,  resources->disk, disk,      int, JX_INTEGER, integer_value)
	assign_new_value(new_num_memory_option, resources->memory, memory, int, JX_INTEGER, integer_value)

	assign_new_value(new_autosize_option, autosize, autosize, int, JX_INTEGER, integer_value)

	assign_new_value(new_factory_timeout_option, factory_timeout, factory-timeout, int, JX_INTEGER, integer_value)

	assign_new_value(new_tasks_per_worker, tasks_per_worker, tasks-per-worker, double, JX_INTEGER, integer_value)

	assign_new_value(new_project_regex, project_regex, master-name, const char *, JX_STRING, string_value)
	assign_new_value(new_foremen_regex, foremen_regex, foremen-name, const char *, JX_STRING, string_value)
	assign_new_value(new_extra_worker_args, extra_worker_args, worker-extra-options, const char *, JX_STRING, string_value)

	assign_new_value(new_condor_requirements, condor_requirements, condor-requirements, const char *, JX_STRING, string_value)

	if(!new_project_regex || strlen(new_project_regex) == 0) {
		debug(D_NOTICE, "%s: master name is missing.\n", config_file);
		error_found = 1;
	}

	if(new_workers_min > new_workers_max) {
		debug(D_NOTICE, "%s: min workers (%d) is greater than max workers (%d)\n", config_file, new_workers_min, new_workers_max);
		error_found = 1;
	}

	if(new_workers_min < 0) {
		debug(D_NOTICE, "%s: min workers (%d) is less than zero.\n", config_file, new_workers_min);
		error_found = 1;
	}

	if(new_workers_max < 0) {
		debug(D_NOTICE, "%s: max workers (%d) is less than zero.\n", config_file, new_workers_max);
		error_found = 1;
	}

	if(new_factory_timeout_option < 0) {
		debug(D_NOTICE, "%s: factory timeout (%d) is less than zero.\n", config_file, new_factory_timeout_option);
		error_found = 1;
	}

	if(error_found) {
		goto end;
	}

	workers_max    = new_workers_max;
	workers_min    = new_workers_min;
	workers_per_cycle = new_workers_per_cycle;
	worker_timeout    = new_worker_timeout;
	tasks_per_worker = new_tasks_per_worker;
	autosize         = new_autosize_option;
	factory_timeout  = new_factory_timeout_option;
	consider_capacity = new_consider_capacity;

	resources->cores  = new_num_cores_option;
	resources->memory = new_num_memory_option;
	resources->disk   = new_num_disk_option;

	if(tasks_per_worker < 1) {
		tasks_per_worker = resources->cores > 0 ? resources->cores : 1;
	}

	if(new_project_regex != project_regex) {
		free(project_regex);
		project_regex = xxstrdup(new_project_regex);
	}

	if(new_foremen_regex != foremen_regex) {
		free(foremen_regex);
		foremen_regex = xxstrdup(new_foremen_regex);
	}

	if(extra_worker_args != new_extra_worker_args) {
		free(extra_worker_args);
		extra_worker_args = xxstrdup(new_extra_worker_args);
	}

	if(new_condor_requirements != condor_requirements) {
		free(condor_requirements);
		condor_requirements = xxstrdup(new_condor_requirements);
	}

	last_time_modified = new_time_modified;
	fprintf(stdout, "Configuration file '%s' has been loaded.", config_file);

	fprintf(stdout, "master-name: %s\n", project_regex);
	if(foremen_regex) {
		fprintf(stdout, "foremen-name: %s\n", foremen_regex);
	}
	fprintf(stdout, "max-workers: %d\n", workers_max);
	fprintf(stdout, "min-workers: %d\n", workers_min);
	fprintf(stdout, "workers-per-cycle: %d\n", workers_per_cycle);

	fprintf(stdout, "tasks-per-worker: %" PRId64 "\n", tasks_per_worker > 0 ? tasks_per_worker : (resources->cores > 0 ? resources->cores : 1));
	fprintf(stdout, "timeout: %d s\n", worker_timeout);
	fprintf(stdout, "cores: %" PRId64 "\n", resources->cores > 0 ? resources->cores : 1);

	if(condor_requirements) {
		fprintf(stdout, "condor-requirements: %s\n", condor_requirements);
	}

	if(factory_timeout > 0) {
		fprintf(stdout, "factory-timeout: %" PRId64 " MB\n", factory_timeout);
	}

	if(resources->memory > -1) {
		fprintf(stdout, "memory: %" PRId64 " MB\n", resources->memory);
	}

	if(resources->disk > -1) {
		fprintf(stdout, "disk: %" PRId64 " MB\n", resources->disk);
	}

	if(extra_worker_args) {
		fprintf(stdout, "worker-extra-options: %s", extra_worker_args);
	}

	fprintf(stdout, "\n");

end:
	jx_delete(J);
	return !error_found;
}

/*
Main loop of work queue pool.  Determine the number of workers needed by our
current list of masters, compare it to the number actually submitted, then
submit more until the desired state is reached.
*/

static void mainloop( struct batch_queue *queue )
{
	int workers_submitted = 0;
	struct itable *job_table = itable_create(0);

	struct list *masters_list = NULL;
	struct list *foremen_list = NULL;

	int64_t factory_timeout_start = time(0);

	while(!abort_flag) {

		if(config_file && !read_config_file(config_file)) {
			debug(D_NOTICE, "Error re-reading '%s'. Using previous values.", config_file);
		} else {
			set_worker_resources_options( queue );
			batch_queue_set_option(queue, "autosize", autosize ? "yes" : NULL);
		}

		submission_regex = foremen_regex ? foremen_regex : project_regex;

		if(using_catalog) {
			masters_list = work_queue_catalog_query(catalog_host,-1,project_regex);
		}
		else {
			masters_list = do_direct_query(master_host,master_port);
		}

		if(masters_list && list_size(masters_list) > 0)
		{
			factory_timeout_start = time(0);
		} else {
			// check to see if factory timeout is triggered, factory timeout will be 0 if flag isn't set
			if(factory_timeout > 0)
			{
				if(time(0) - factory_timeout_start > factory_timeout) {
					fprintf(stderr, "There have been no masters for longer then the factory timeout, exiting\n");
					abort_flag=1;
					break;
				}
			}
		}
	
		debug(D_WQ,"evaluating master list...");
		int workers_needed    = count_workers_needed(masters_list, 0);
		int workers_connected = count_workers_connected(masters_list);

		debug(D_WQ,"%d total workers needed across %d masters",
				workers_needed,
				masters_list ? list_size(masters_list) : 0);

		if(foremen_regex)
		{
			debug(D_WQ,"evaluating foremen list...");
			foremen_list    = work_queue_catalog_query(catalog_host,-1,foremen_regex);

			/* add workers on foremen. Also, subtract foremen from workers
			 * connected, as they were not deployed by the pool. */

			workers_needed    += count_workers_needed(foremen_list, 1);
			workers_connected += MAX(count_workers_connected(foremen_list) - list_size(foremen_list), 0);

			debug(D_WQ,"%d total workers needed across %d foremen",workers_needed,list_size(foremen_list));
		}

		debug(D_WQ,"raw workers needed: %d", workers_needed);

		if(workers_needed > workers_max) {
			debug(D_WQ,"applying maximum of %d workers",workers_max);
			workers_needed = workers_max;
		}

		if(workers_needed < workers_min) {
			debug(D_WQ,"applying minimum of %d workers",workers_min);
			workers_needed = workers_min;
		}

		int new_workers_needed = workers_needed - workers_submitted;

		if(workers_per_cycle > 0 && new_workers_needed > workers_per_cycle) {
			debug(D_WQ,"applying maximum workers per cycle of %d",workers_per_cycle);
			new_workers_needed = workers_per_cycle;
		}

		if(workers_per_cycle > 0 && workers_submitted > new_workers_needed + workers_connected) {
			debug(D_WQ,"waiting for %d previously submitted workers to connect", workers_submitted - workers_connected);
			new_workers_needed = 0;
		}

		debug(D_WQ,"workers needed: %d",    workers_needed);
		debug(D_WQ,"workers submitted: %d", workers_submitted);
		debug(D_WQ,"workers requested: %d", new_workers_needed);

		struct jx *j = factory_to_jx(masters_list, foremen_list, workers_submitted, workers_needed, new_workers_needed, workers_connected);

		char *update_str = jx_print_string(j);
		debug(D_WQ, "Sending status to the catalog server(s) at %s ...", catalog_host);
		catalog_query_send_update(catalog_host, update_str);
		print_stats(j);
		free(update_str);
		jx_delete(j);

		update_blacklisted_workers(queue, masters_list);

		if(new_workers_needed>0) {
			debug(D_WQ,"submitting %d new workers to reach target",new_workers_needed);
			workers_submitted += submit_workers(queue,job_table,new_workers_needed);
		} else if(new_workers_needed<0) {
			debug(D_WQ,"too many workers, will wait for some to exit");
		} else {
			debug(D_WQ,"target number of workers is reached.");
		}

		debug(D_WQ,"checking for exited workers...");
		time_t stoptime = time(0)+5;

		while(1) {
			struct batch_job_info info;
			batch_job_id_t jobid;
			jobid = batch_job_wait_timeout(queue,&info,stoptime);
			if(jobid>0) {
				if(itable_lookup(job_table,jobid)) {
					itable_remove(job_table,jobid);
					debug(D_WQ,"worker job %"PRId64" exited",jobid);
					workers_submitted--;
				} else {
					// it may have been a job from a previous run.
				}
			} else {
				break;
			}
		}

		delete_projects_list(masters_list);
		delete_projects_list(foremen_list);

		sleep(factory_period);
	}

	printf("removing %d workers...\n",itable_size(job_table));
	remove_all_workers(queue,job_table);
	printf("all workers removed.\n");
	itable_delete(job_table);
}

static void show_help(const char *cmd)
{
	printf("Use: work_queue_factory [options] <masterhost> <port>\nor\n     work_queue_factory [options] -M projectname\n");
	printf("where options are:\n");
	printf(" %-30s Project name of masters to serve, can be a regular expression.\n", "-M,-N,--master-name=<project>");\
	printf(" %-30s Foremen to serve, can be a regular expression.\n", "-F,--foremen-name=<project>");
	printf( " %-30s Catalog server to query for masters.  (default: %s:%d) \n", "--catalog=<host:port>",CATALOG_HOST,CATALOG_PORT);
	printf(" %-30s Batch system type (required). One of: %s\n", "-T,--batch-type=<type>",batch_queue_type_string());
	printf(" %-30s Add these options to all batch submit files.\n", "-B,--batch-options=<options>");
	printf(" %-30s Password file for workers to authenticate to master.\n","-P,--password");
	printf(" %-30s Use configuration file <file>.\n","-C,--config-file=<file>");
	printf(" %-30s Minimum workers running.  (default=%d)\n", "-w,--min-workers", workers_min);
	printf(" %-30s Maximum workers running.  (default=%d)\n", "-W,--max-workers", workers_max);
	printf(" %-30s Maximum number of new workers per %d s.  (less than 1 disables limit, default=%d)\n", "--workers-per-cycle", factory_period, workers_per_cycle);
	printf(" %-30s Average tasks per worker. (default=one task per core)\n", "--tasks-per-worker");
	printf(" %-30s Workers abort after this amount of idle time. (default=%d)\n", "-t,--timeout=<time>",worker_timeout);
	printf(" %-30s Environment variable that should be added to the worker.  (May be specified multiple times)\n", "--env=<variable=value>");
	printf(" %-30s Extra options that should be added to the worker.\n", "-E,--extra-options=<options>");
	printf(" %-30s Set the number of cores requested per worker.\n", "--cores=<n>");
	printf(" %-30s Set the number of GPUs requested per worker.\n", "--gpus=<n>");
	printf(" %-30s Set the amount of memory (in MB) requested per worker.\n", "--memory=<mb>           ");
	printf(" %-30s Set the amount of disk (in MB) requested per worker.\n", "--disk=<mb>");
	printf(" %-30s Automatically size a worker to an available slot (Condor, Mesos and Kubernetes).\n", "--autosize");
	printf(" %-30s Manually set requirements for the workers as condor jobs. May be specified several times, with the expresions and-ed together (Condor only).\n", "--condor-requirements");
	printf(" %-30s Exit after no master has been seen in <n> seconds.\n", "--factory-timeout");
	printf(" %-30s Use this scratch dir for temporary files. (default is /tmp/wq-pool-$uid)\n","-S,--scratch-dir");
	printf(" %-30s Use worker capacity reported by masters.\n","-c,--capacity");
	printf(" %-30s Enable debugging for this subsystem.\n", "-d,--debug=<subsystem>");
	printf(" %-30s Specify Amazon config file (for use with -T amazon)\n", "--amazon-config");
	printf(" %-30s Wrap factory with this command prefix.\n","--wrapper");
	printf(" %-30s Add this input file needed by the wrapper.\n","--wrapper-input");
	printf(" %-30s Specify the host name to mesos master node (for use with -T mesos)\n", "--mesos-master");
	printf(" %-30s Specify path to mesos python library (for use with -T mesos)\n", "--mesos-path");
	printf(" %-30s Specify the linking libraries for running mesos(for use with -T mesos)\n", "--mesos-preload");
	printf(" %-30s Specify the container image for using Kubernetes(for use with -T k8s)\n", "--k8s-image");
	printf(" %-30s Specify the container image that contains work_queue_worker availabe for using Kubernetes(for use with -T k8s)\n", "--k8s-worker-image");
	printf(" %-30s Send debugging to this file. (can also be :stderr, :stdout, :syslog, or :journal)\n", "-o,--debug-file=<file>");
	printf(" %-30s Specifies the binary of the worker to be used, can either be relative or hard path, and it should accept the same arguments as the default work_queue_worker\n", "--worker-binary=<file>");
	printf(" %-30s Will make best attempt to ensure the worker will execute in the specified OS environment, regardless of the underlying OS","--runos=<os_img>");
	printf(" %-30s Show this screen.\n", "-h,--help");
}

enum{   LONG_OPT_CORES = 255,
		LONG_OPT_MEMORY, 
		LONG_OPT_DISK, 
		LONG_OPT_GPUS, 
		LONG_OPT_TASKS_PER_WORKER, 
		LONG_OPT_CONF_FILE, 
		LONG_OPT_AMAZON_CONFIG, 
		LONG_OPT_FACTORY_TIMEOUT, 
		LONG_OPT_AUTOSIZE, 
		LONG_OPT_CONDOR_REQUIREMENTS, 
		LONG_OPT_WORKERS_PER_CYCLE, 
		LONG_OPT_WRAPPER, 
		LONG_OPT_WRAPPER_INPUT,
		LONG_OPT_WORKER_BINARY,
		LONG_OPT_MESOS_MASTER, 
		LONG_OPT_MESOS_PATH,
		LONG_OPT_MESOS_PRELOAD,
		LONG_OPT_K8S_IMAGE,
		LONG_OPT_K8S_WORKER_IMAGE,
		LONG_OPT_CATALOG,
		LONG_OPT_ENVIRONMENT_VARIABLE,
		LONG_OPT_RUN_OS,
	};

static const struct option long_options[] = {
	{"master-name", required_argument, 0, 'M'},
	{"foremen-name", required_argument, 0, 'F'},
	{"batch-type", required_argument, 0, 'T'},
	{"catalog", required_argument, 0, LONG_OPT_CATALOG},
	{"password", required_argument, 0, 'P'},
	{"config-file", required_argument, 0, 'C'},
	{"min-workers", required_argument, 0, 'w'},
	{"max-workers", required_argument, 0, 'W'},
	{"workers-per-cycle", required_argument, 0, LONG_OPT_WORKERS_PER_CYCLE},
	{"tasks-per-worker", required_argument, 0, LONG_OPT_TASKS_PER_WORKER},
	{"timeout", required_argument, 0, 't'},
	{"env", required_argument, 0, LONG_OPT_ENVIRONMENT_VARIABLE},
	{"extra-options", required_argument, 0, 'E'},
	{"cores",  required_argument,  0,  LONG_OPT_CORES},
	{"memory", required_argument,  0,  LONG_OPT_MEMORY},
	{"disk",   required_argument,  0,  LONG_OPT_DISK},
	{"gpus",   required_argument,  0,  LONG_OPT_GPUS},
	{"scratch-dir", required_argument, 0, 'S' },
	{"capacity", no_argument, 0, 'c' },
	{"debug", required_argument, 0, 'd'},
	{"debug-file", required_argument, 0, 'o'},
	{"debug-file-size", required_argument, 0, 'O'},
	{"version", no_argument, 0, 'v'},
	{"help", no_argument, 0, 'h'},
	{"amazon-config", required_argument, 0, LONG_OPT_AMAZON_CONFIG},
	{"autosize", no_argument, 0, LONG_OPT_AUTOSIZE},
	{"factory-timeout", required_argument, 0, LONG_OPT_FACTORY_TIMEOUT},
	{"condor-requirements", required_argument, 0, LONG_OPT_CONDOR_REQUIREMENTS},
	{"wrapper",required_argument, 0, LONG_OPT_WRAPPER},
	{"wrapper-input",required_argument, 0, LONG_OPT_WRAPPER_INPUT},
	{"worker-binary", required_argument, 0, LONG_OPT_WORKER_BINARY},
	{"mesos-master", required_argument, 0, LONG_OPT_MESOS_MASTER},
	{"mesos-path", required_argument, 0, LONG_OPT_MESOS_PATH},
	{"mesos-preload", required_argument, 0, LONG_OPT_MESOS_PRELOAD},
<<<<<<< HEAD
	{"k8s-image", required_argument, 0, LONG_OPT_K8S_IMAGE},
	{"k8s-worker-image", required_argument, 0, LONG_OPT_K8S_WORKER_IMAGE},
=======
	{"runos", required_argument, 0, LONG_OPT_RUN_OS},
>>>>>>> 79a01460
	{0,0,0,0}
};


int main(int argc, char *argv[])
{
	char *mesos_master = NULL;
	char *mesos_path = NULL;
	char *mesos_preload = NULL;
	char *k8s_image = NULL;

	//Environment variable handling
	char *ev = NULL;
	char *env = NULL;
	char *val = NULL;
	batch_env = jx_object(NULL);

	batch_queue_type_t batch_queue_type = BATCH_QUEUE_TYPE_UNKNOWN;

	catalog_host = CATALOG_HOST;

	batch_submit_options = getenv("BATCH_OPTIONS");

	debug_config(argv[0]);

	resources = rmsummary_create(-1);

	int c;

	while((c = getopt_long(argc, argv, "B:C:F:N:M:T:t:w:W:E:P:S:cd:o:O:vh", long_options, NULL)) > -1) {
		switch (c) {
			case 'B':
				batch_submit_options = xxstrdup(optarg);
				break;
			case 'C':
				config_file = xxstrdup(optarg);
				break;
			case 'F':
				foremen_regex = xxstrdup(optarg);
				break;
			case 'N':
			case 'M':
				project_regex = xxstrdup(optarg);
				break;
			case 'T':
				batch_queue_type = batch_queue_type_from_string(optarg);
				if(batch_queue_type == BATCH_QUEUE_TYPE_UNKNOWN) {
					fprintf(stderr, "unknown batch queue type: %s\n", optarg);
					return EXIT_FAILURE;
				}
				break;
			case 't':
				worker_timeout = atoi(optarg);
				break;
			case 'w':
				workers_min = atoi(optarg);
				break;
			case 'W':
				workers_max = atoi(optarg);
				break;
			case LONG_OPT_WORKERS_PER_CYCLE:
				workers_per_cycle = atoi(optarg);
				break;
			case LONG_OPT_TASKS_PER_WORKER:
				tasks_per_worker = atof(optarg);
				break;
			case 'E':
				extra_worker_args = xxstrdup(optarg);
				break;
			case LONG_OPT_ENVIRONMENT_VARIABLE:
				ev = xxstrdup(optarg);
				env = strtok(ev, "=");
				val = strtok(NULL, "=");
				if(env && val) {
					struct jx *jx_env = jx_string(env);
					struct jx *jx_val = jx_string(val);
					if(!jx_insert(batch_env, jx_env, jx_val)) {
						fprintf(stderr, "could not insert key:value pair into JX object: %s\n", ev);
						return EXIT_FAILURE;
					}
				}
				else {
					fprintf(stderr, "could not evaluate key:value pair: %s\n", ev);
					return EXIT_FAILURE;
				}
				break;
			case LONG_OPT_CORES:
				resources->cores = atoi(optarg);
				break;
			case LONG_OPT_AMAZON_CONFIG:
				amazon_config = xxstrdup(optarg);
				break;
			case LONG_OPT_MEMORY:
				resources->memory = atoi(optarg);
				break;
			case LONG_OPT_DISK:
				resources->disk = atoi(optarg);
				break;
			case LONG_OPT_GPUS:
				resources->gpus = atoi(optarg);
				break;
			case LONG_OPT_AUTOSIZE:
				autosize = 1;
				break;
			case LONG_OPT_FACTORY_TIMEOUT:
				factory_timeout = MAX(0, atoi(optarg));
				break;
			case LONG_OPT_CONDOR_REQUIREMENTS:
				if(condor_requirements) {
					char *tmp = condor_requirements;
					condor_requirements = string_format("(%s && (%s))", tmp, optarg);
					free(tmp);
				} else {
					condor_requirements = string_format("(%s)", optarg);
				}
				break;
			case LONG_OPT_WRAPPER:
				wrapper_command = optarg;
				break;
			case LONG_OPT_WRAPPER_INPUT:
				if(!wrapper_input) {
					wrapper_input = strdup(optarg);
				} else {
					wrapper_input = string_format("%s,%s",wrapper_input,optarg);
				}
				break;
			case LONG_OPT_WORKER_BINARY:
				worker_command = strdup(optarg);
				break;
			case 'P':
				password_file = optarg;
				break;
			case 'S':
				scratch_dir = optarg;
				break;
			case 'c':
				consider_capacity = 1;
				break;
			case 'd':
				debug_flags_set(optarg);
				break;
			case 'o':
				debug_config_file(optarg);
				break;
			case 'O':
				debug_config_file_size(string_metric_parse(optarg));
				break;
			case 'v':
				cctools_version_print(stdout, argv[0]);
				exit(EXIT_SUCCESS);
			case 'h':
				show_help(argv[0]);
				exit(EXIT_SUCCESS);
			case LONG_OPT_MESOS_MASTER:
				mesos_master = xxstrdup(optarg);
				break;
			case LONG_OPT_MESOS_PATH:
				mesos_path = xxstrdup(optarg);
				break;
			case LONG_OPT_MESOS_PRELOAD:
				mesos_preload = xxstrdup(optarg);
				break;
			case LONG_OPT_K8S_IMAGE:
				k8s_image = xxstrdup(optarg);
				break;
			case LONG_OPT_K8S_WORKER_IMAGE:
				k8s_image = xxstrdup(optarg);
				k8s_worker_image = 1;
				break;
			case LONG_OPT_CATALOG:
				catalog_host = xxstrdup(optarg);
				break;
			case LONG_OPT_RUN_OS:
				runos_os = xxstrdup(optarg);
				break;
			default:
				show_help(argv[0]);
				return EXIT_FAILURE;
		}
	}

	if(config_file) {
		char abs_path_name[PATH_MAX];

		if(!realpath(config_file, abs_path_name)) {
			fprintf(stderr, "work_queue_factory: could not resolve configuration file path: '%s'.\n", config_file);
			exit(EXIT_FAILURE);
		}

		free(config_file);

		/* From now on, read config_file from absolute path */
		config_file = xxstrdup(abs_path_name);
	}

	if(project_regex) {
		using_catalog = 1;
	} else if(config_file) {
		using_catalog = 1;
		if(!read_config_file(config_file)) {
			fprintf(stderr,"work_queue_factory: There were errors in the configuration file: %s\n", config_file);
			return 1;
		}
	}
	else if((argc - optind) == 2) {
		using_catalog = 0;
		master_host = argv[optind];
		master_port = atoi(argv[optind+1]);
	}
	else {
		fprintf(stderr,"work_queue_factory: You must either give a project name with the -M option or master-name option with a configuration file, or give the master's host and port.\n");
		show_help(argv[0]);
		exit(1);
	}
	
	cctools_version_debug(D_DEBUG, argv[0]);

	if(batch_queue_type == BATCH_QUEUE_TYPE_UNKNOWN) {
		fprintf(stderr,"work_queue_factory: You must specify a batch type with the -T option.\n");
		fprintf(stderr, "valid options:\n");
		fprintf(stderr, "%s\n", batch_queue_type_string());
		return 1;
	}

	if(workers_min>workers_max) {
		fprintf(stderr,"work_queue_factory: min workers (%d) is greater than max workers (%d)\n",workers_min, workers_max);
		return 1;
	}

	if(amazon_config) {
		char abs_path_name[PATH_MAX];

		/* Store an absolute path b/c the factory will chdir later. */

		if(!realpath(amazon_config, abs_path_name)) {
			fprintf(stderr,"couldn't find full path of %s: %s\n",config_file,strerror(errno));
			return 1;
		}

		amazon_config = strdup(abs_path_name);
	}

	/*
	Careful here: most of the supported batch systems expect
	that jobs are submitting from a single shared filesystem.
	Changing to /tmp only works in the case of Condor.
	*/

	if(!scratch_dir) {
		if(batch_queue_type==BATCH_QUEUE_TYPE_CONDOR) {
			scratch_dir = string_format("/tmp/wq-pool-%d",getuid());
		} else {
			scratch_dir = string_format("wq-pool-%d",getuid());
		}
	}

	if(!create_dir(scratch_dir,0777)) {
		fprintf(stderr,"work_queue_factory: couldn't create %s: %s",scratch_dir,strerror(errno));
		return 1;
	}

	char* cmd;
	if(worker_command != NULL){
		cmd = string_format("cp '%s' '%s'",worker_command,scratch_dir);
		if(system(cmd)){
			fprintf(stderr, "work_queue_factory: Could not Access specified worker_queue_worker binary.\n");
			exit(EXIT_FAILURE);
		}
		free(cmd);
	}else{
		cmd = string_format("cp \"$(which work_queue_worker)\" '%s'",scratch_dir);
		if (system(cmd)) {
			fprintf(stderr, "work_queue_factory: please add work_queue_worker to your PATH.\n");
			exit(EXIT_FAILURE);
		}
		free(cmd);
	}
	
	
	if(runos_os) {
		cmd = string_format("cp \"$(which vc3-builder)\" '%s'", scratch_dir);
		int k = system(cmd);
		if (k) {
			fprintf(stderr, "can't copy vc3-builder! Please make sure it's in your path. Error code: %i\n", k);
			exit(EXIT_FAILURE);
		}
	}

	if(password_file) {
		cmd = string_format("cp %s %s/pwfile",password_file,scratch_dir);
		system(cmd);
		free(cmd);
	}

	if(chdir(scratch_dir)!=0) {
		fprintf(stderr,"work_queue_factory: couldn't chdir to %s: %s",scratch_dir,strerror(errno));
		return 1;
	}

	signal(SIGINT, handle_abort);
	signal(SIGQUIT, handle_abort);
	signal(SIGTERM, handle_abort);
	signal(SIGHUP, ignore_signal);

	queue = batch_queue_create(batch_queue_type);
	if(!queue) {
		fprintf(stderr,"work_queue_factory: couldn't establish queue type %s",batch_queue_type_to_string(batch_queue_type));
		return 1;
	}

	batch_queue_set_option(queue, "batch-options", batch_submit_options);
	batch_queue_set_option(queue, "autosize", autosize ? "yes" : NULL);
	set_worker_resources_options( queue );

	if(amazon_config) {
		batch_queue_set_option(queue, "amazon-config", amazon_config );
	}

	if(condor_requirements != NULL && batch_queue_type != BATCH_QUEUE_TYPE_CONDOR) {
		debug(D_NOTICE, "condor_requirements will be ignored as workers will not be running in condor.");
	} else {
		batch_queue_set_option(queue, "condor-requirements", condor_requirements);
	}

	if(batch_queue_type == BATCH_QUEUE_TYPE_MESOS) {
		batch_queue_set_option(queue, "mesos-path", mesos_path);
		batch_queue_set_option(queue, "mesos-master", mesos_master);
		batch_queue_set_option(queue, "mesos-preload", mesos_preload);
		batch_queue_set_logfile(queue, "work_queue_factory.mesoslog");
	}
	
	if(batch_queue_type == BATCH_QUEUE_TYPE_K8S) {
		batch_queue_set_option(queue, "k8s-image", k8s_image);
	}

	mainloop( queue );

	if(batch_queue_type == BATCH_QUEUE_TYPE_MESOS) {

		batch_queue_set_int_option(queue, "batch-queue-abort-flag", (int)abort_flag);
		batch_queue_set_int_option(queue, "batch-queue-failed-flag", 0);

	}

	batch_queue_delete(queue);

	return 0;
}

/* vim: set noexpandtab tabstop=4: */<|MERGE_RESOLUTION|>--- conflicted
+++ resolved
@@ -373,18 +373,13 @@
 		free(cmd);
 		cmd = newcmd;
 	}
-<<<<<<< HEAD
 	
 	char *files = NULL;	
 	if(!k8s_worker_image) {
 		files = string_format("work_queue_worker");
 	} else {
-		files = "";
-	}
-=======
-
-	char *files=xxstrdup("");
->>>>>>> 79a01460
+		files = xxstrdup("");
+	}
 
 	if(password_file) {
 		char *newfiles = string_format("%s,pwfile",files);
@@ -1038,12 +1033,9 @@
 	{"mesos-master", required_argument, 0, LONG_OPT_MESOS_MASTER},
 	{"mesos-path", required_argument, 0, LONG_OPT_MESOS_PATH},
 	{"mesos-preload", required_argument, 0, LONG_OPT_MESOS_PRELOAD},
-<<<<<<< HEAD
 	{"k8s-image", required_argument, 0, LONG_OPT_K8S_IMAGE},
 	{"k8s-worker-image", required_argument, 0, LONG_OPT_K8S_WORKER_IMAGE},
-=======
 	{"runos", required_argument, 0, LONG_OPT_RUN_OS},
->>>>>>> 79a01460
 	{0,0,0,0}
 };
 
