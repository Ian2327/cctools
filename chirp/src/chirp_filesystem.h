--- conflicted
+++ resolved
@@ -111,19 +111,10 @@
 int         cfs_isnotdir(const char *filename);
 
 /* "basic" implementation made of primitives for operations the backend FS does not implement */
-<<<<<<< HEAD
-=======
-INT64_T cfs_basic_sread(int fd, void *vbuffer, INT64_T length, INT64_T stride_length, INT64_T stride_skip, INT64_T offset);
-INT64_T cfs_basic_swrite(int fd, const void *vbuffer, INT64_T length, INT64_T stride_length, INT64_T stride_skip, INT64_T offset);
-INT64_T cfs_basic_md5(const char *path, unsigned char digest[16]);
-INT64_T cfs_basic_search(const char *subject, const char *dir, const char *patt, int flags, struct link *l, time_t stoptime);
->>>>>>> c77a1d57
 INT64_T cfs_basic_chown(const char *path, INT64_T uid, INT64_T gid);
 INT64_T cfs_basic_fchown(int fd, INT64_T uid, INT64_T gid);
-INT64_T cfs_basic_getfile(const char *path, struct link * link, time_t stoptime );
 INT64_T cfs_basic_hash (const char *path, const char *algorithm, unsigned char digest[CHIRP_DIGEST_MAX]);
 INT64_T cfs_basic_lchown(const char *path, INT64_T uid, INT64_T gid);
-INT64_T cfs_basic_putfile(const char *path, struct link * link, INT64_T length, INT64_T mode, time_t stoptime);
 INT64_T cfs_basic_rmall(const char *path);
 INT64_T cfs_basic_search(const char *subject, const char *dir, const char *patt, int flags, struct link *l, time_t stoptime);
 INT64_T cfs_basic_sread(int fd, void *vbuffer, INT64_T length, INT64_T stride_length, INT64_T stride_skip, INT64_T offset);
